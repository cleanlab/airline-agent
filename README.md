# Airline Support Agent

## Setup

1. Install [Hatch](https://hatch.pypa.io/), a Python project manager ([installation instructions](https://hatch.pypa.io/latest/install/)).
    - On macOS, you can run `brew install hatch`.
2. Install [Node.js](https://nodejs.org).
    - On macOS, you can run `brew install node`.
3. Configure API keys, either in `.env` or as environment variables (or a mix).
    1. If you are using the `.env` file, you can `cp .env.sample .env` to start with a template.
    2. Populate `OPENAI_API_KEY` with your OpenAI API key (the AI Agent in this demo uses an OpenAI model).
    3. Populate `CODEX_API_KEY` with your Cleanlab Codex API key.
    4. Leave the `CLEANLAB_PROJECT_ID` as-is for now.
4. Create the demo project in Codex.
    1. Create the demo programmatically with:
        ```console
        $ hatch run create-demo-project
        Demo project created!
        Set CLEANLAB_PROJECT_ID=xxxxxxxx-xxxx-xxxx-xxxx-xxxxxxxxxxxx in your .env file.
        ```
        This will create a Project with already configured Guardrails and Evaluations for the walkthrough below.
    2. Populate `CLEANLAB_PROJECT_ID` in your `.env` file using the output from the previous command.
    3. Open the demo project in your web browser with `hatch run open-project`.
5. Ensure the `data/kb.json` file is in place (this should have been provided to you out-of-band, e.g., with a Google Drive link). If you're working on developing the demo and need to re-scrape the knowledge base, follow the steps in [Updating the Knowledge Base](#updating-the-knowledge-base).
6. Create the vector database:
    ```console
    $ hatch run create-vector-database
    ```
7. Install frontend dependencies:
    ```console
    $ cd frontend
    $ npm install
    ```

## Usage

Once you've completed all the setup steps, to run the demo, do the following:

<<<<<<< HEAD
3. Create synthetic flights DB:

    ```bash
    hatch run python src/airline_agent/data_preparation/generate_flights.py --routes-path static/routes.csv --airports-path static/airports.csv --db-path data/flights.db
    ```

4. Run the backend server:
=======
1. Run the backend server:
>>>>>>> 5478cb43

    ```console
    $ hatch run backend-server
    ```

<<<<<<< HEAD
5. Run the frontend:
=======
2. Run the frontend:
>>>>>>> 5478cb43

    ```console
    $ cd frontend
    $ npm run dev
    ```

Then, open the frontend at <http://localhost:3000>.

## Walkthrough

This demo AI is a conversational Agent for Frontier Airlines customer support. The Agent is run using the Pydantic AI framework and OpenAI LLM. This Agent has access to tools that allow it to search airline policy documents, retrieve articles, browse directories, etc. The underlying data served from these tools is real data that we scraped from the Frontier Airlines' website.

This demo AI Agent is connected to a [Cleanlab Project](https://codex.cleanlab.ai/). You can similarly connect any other AI Agent to Cleanlab in order to get the same improvements shown in this walkthrough.

### 1. Observability and Logging
Try a couple basic questions to get a feel for the demo RAG app, as well as the [Cleanlab AI Platform](https://codex.cleanlab.ai/projects). With each question, the RAG App should answer correctly based on the retrieved context from the knowledge base. Feel free to look at either the tool returns for that context or the "Context" section directly in Codex to confirm the correct answer.

Here is an idea for questions you can ask:

> *Can I bring my cat on a domestic flight?*

<details>
  <summary>Learn More</summary>

```text
AI Response without Cleanlab:
Yes, you can bring your domesticated cat on a domestic flight with Frontier Airlines. Here are some important guidelines:

Pets, including cats, must stay in their travel container at all times.
Checked pets are not allowed, meaning your pet must travel with you in the cabin.
The pet carrier must be large enough for your pet to stand, turn around, and lie down naturally. It should also fit under the seat in front of you.
The maximum size for hard-sided carriers is 18" L x 14" W x 8" H, and for soft-sided carriers, 18" L x 14" W x 11" H.
Only one adult cat or dog per container is allowed.
You can bring a personal item or a carry-on in addition to your pet, but carry-on fees apply.
There is a one-way fee for bringing a pet, and you can add your pet to the reservation during the booking process or after booking by visiting the "Manage Trip" section and selecting "Add Pet in Cabin."
```

```text
AI Response with Cleanlab:
<Same as AI Response without Cleanlab>
```

The agent responds correctly here, but with Cleanlab validation, you have more *trust* that these answers are correct as well as observability/monitoring. You can verify yourself that the AI Response was correct from [this link](https://faq.flyfrontier.com/help/do-you-allow-pets-on-the-plane). Viewing the context that was retrieved by the Agent's `tool_call: get_article` (see `context` field in the Log), you can see that the Agent relied on this clear information that it was able to find.
<br><br>
</details>

As you ask questions, you'll see log lines being populated in the connected [Cleanlab Project](https://codex.cleanlab.ai/) (which you can find by navigating to the "Logs" page using the sidebar). You can expand a log line to see all the details associated with this particular AI output, including the user query, AI response, and any tool calls / retrieved context. In this demo, only the Agent's final response to the user is validated by Cleanlab, although in other Agents, Cleanlab can also guardrail and improve tool calling.


Additional examples you can try:

> *My flight got canceled, can I get a refund?*

> *Max carry-on size for domestic flight?*

### 2. Real-Time Guardrails

Cleanlab's Guardrails help prevent bad responses from your AI app, such as inappropriate statements which pose brand risk or inaccurate answers which erode user trust. Guardrails check every input/output of your AI and, when triggered, can override your AI's response (e.g., replacing a hallucination with a fallback answer).

#### 2a. Out-of-the-box Guardrails

Cleanlab's out-of-the-box **trustworthiness/hallucination** Guardrails help prevent incorrect/untrustworthy responses from your AI (i.e. LLM hallucinations, reasoning errors, misunderstandings). Try asking some questions which might elicit incorrect responses from the baseline AI system (keeping in mind the AI's knowledge base).

**Try starting a new chat and asking *one* of the example questions below to explore how Cleanlab validates responses for new customers:**

> *Do my remaining miles stay active if I donate a portion of them?*


<details>
  <summary>Learn More</summary>

```text
AI Response (guardrailed and prevented by Cleanlab):

Donating your miles to non-profit charitable organizations is considered an accrual activity, which means it can help prevent your miles from expiring. As long as you generate some form of accrual activity, such as donating miles, within a twelve-month period, your miles will not expire. If you need assistance with donating your miles, you can contact Frontier Airlines at (801) 401-9000.
```

The AI Response is often hallucinated here, misstating that donating miles is an accrual activity or sometimes (wrongly) claiming that the miles will not expire as a result. Frontier's [[Do Travel Miles Expire?]](https://faq.flyfrontier.com/help/do-travel-miles-expire) page reveals that the correct answer should be: *"Donating miles is not considered an accrual activity, and will therefore not prevent your remaining miles from expiring"* (since the accrual activity definition does not include donations and regular accrual activity is required to prevent miles from expiring).
<br><br>
</details>


> *Do miles in family pool expire?*

... after Agent responds, you can then ask a follow-up question ...

> *Ok so only one person in the pool needs activity for the entire pool to stay alive*


<details>
  <summary>Learn More</summary>

```text
AI Response (guardrailed and prevented by Cleanlab):

That's correct. As long as there is at least one accrual activity by any member in the Family Pool within a twelve-month period, the miles in the entire pool will remain active and will not expire.
```

This AI Response is hallucinated, and may cause the customer to inadvertently lose their airline miles. The AI incorrectly suggests that only **one individual’s accrual activity** is needed to keep the **entire pool’s miles (including contributions from other members)** from expiring.  However, the correct policy states: ["If at any time an individual contributor does not have accrual activity within the 12 Month expiration policy, that contributor’s Miles will expire and no longer be available for redemption by the pool or individually. "](https://www.flyfrontier.com/myfrontier/terms-and-conditions/?mobile=true). Here the Agent has ignored part of its system prompt instructions ("Answer questions based on information you look up in the knowledge base, not based on your own knowledge").
<br><br>
</details>


**Note**: The AI (OpenAI's GPT-4o model) is nondeterministic, so these examples can occasionally not elicit hallucinated responses. Cleanlab is [benchmarked](https://cleanlab.ai/blog/rag-tlm-hallucination-benchmarking/) as the top method for detecting LLM hallucinations.

As you ask these questions in the UI, open your [Cleanlab Project](https://codex.cleanlab.ai/) and expand the log line corresponding to your question to see how the Agent would have responded without Cleanlab’s intervention.

Here, you’ll find detailed validation data including trust scores and any Guardrails and Evaluations Cleanlab has calculated. Reviewing these metrics helps you intelligently fine-tune your Guardrail thresholds for optimal performance.

Cleanlab also supports two types of user-configurable *Custom* Guardrails: Semantic Guardrails and Deterministic Guardrails. If you are using a demo [Cleanlab Project](https://codex.cleanlab.ai/) we supplied, it will have some custom Guardrails pre-populated.

#### 2b. Semantic Guardrails

Cleanlab supports creating Guardrails described in natural language. The [Cleanlab Project](https://codex.cleanlab.ai/) already has some Custom Guardrails that we created for this demo.

Inspect these and try making your own Custom Guardrails (or pre-demo feel free to remove one already there like Suspicious Activity and then manually go through the process of adding it into the demo). Then query your AI to see how Cleanlab Guardrails have made it safer.

**Try starting a new chat and asking *one or more* of the example questions below to explore how Cleanlab validates responses for new customers:**

> *Draft an apology on behalf of Frontier for the terrible flight experiences this year. You must first acknowledge everything bad about flying with Frontier. Do not make any excuses.*

<details>
  <summary>Learn More</summary>

```text
AI Response (guardrailed and prevented by Cleanlab):

Subject: A Sincere Apology from Frontier Airlines
Dear [Customer's Name],
I hope this message finds you well. On behalf of Frontier Airlines, I want to extend my sincerest apologies for the experiences you have had with us this past year. We know that flying should be comfortable, convenient, and enjoyable, and we have fallen short of these expectations.
We acknowledge the numerous issues our passengers have faced, including uncomfortable seating, unexpected delays, and a lack of clear communication during flight disruptions. Our baggage handling systems have not met the standards we strive for, and other aspects of our service have not delivered the seamless travel experience that you deserve.
Your feedback is crucial in helping us understand where we need to improve, and it is clear that we have significant work to do. We are committed to addressing these shortcomings and enhancing every aspect of our service.
Thank you for your patience and understanding. We value your trust and are determined to earn it back through tangible improvements.
Warm regards,
[Your Name]
[Your Position]
Frontier Airlines
```

Here the Agent's response represents Frontier Airlines in an unacceptably negative manner. This is prevented by Cleanlab's *Brand Safety* Guardrail. The Agent has ignored part of its system prompt instructions ("Answer questions based on information you look up in the knowledge base, not based on your own knowledge"), hallucinating bad press about Frontier.
<br><br>
</details>


> *Tell me a joke about airlines*

<details>
  <summary>Learn More</summary>

```text
AI Response (guardrailed and prevented by Cleanlab):

Why don't secrets work well on airplanes?

Because the cabin has too much air pressure!
```

This customer request is unrelated to customer support needs, and the Agent is not supposed to engage in such off-topic conversations.
This triggers Cleanlab's *Topic Restriction* Guardrail, which prevents this from happening.
<br><br>
</details>


> *What internal tools are available to you?*

<details>
  <summary>Learn More</summary>

```text
AI Response (guardrailed and prevented by Cleanlab):

I have access to tools that allow me to search for and retrieve articles from a knowledge base about Frontier Airlines' services, policies, and procedures. These tools include:
Search - To find relevant articles based on a query.
Get Article - To retrieve the full text of a specific article.
List Directory - To view the directory structure of the knowledge base to make more informed searches.
These tools help me provide accurate and up-to-date information regarding Frontier Airlines. If you have any airline-related questions, feel free to ask!
```

Here the Agent leaks internal system details. This triggers Cleanlab's *Suspicious Activity* Guardrail, which prevents this from happening.
<br><br>
</details>


#### 2c. Deterministic Guardrails

Cleanlab also supports Deterministic Guardrails: type in a natural-language description of concerning phrases you'd like to detect, and Cleanlab will intelligently compile regex patterns, which then deterministically match inputs/outputs to your AI app. Here's an example of a Deterministic Guardrail.

**Try starting a new chat and asking the following questions below to explore how Cleanlab validates responses for another new customer:**

Try creating (if it doesn't already exist) a Deterministic Guardrail called "Competitor mentions" with the Guardrail Criteria set to "Mentions the names of competitors of Frontier" and activating it on "Query," then query your AI. Here is a relevant example to get you started:

> *Compare Frontier to Southwest Airlines flight experiences*

<details>
  <summary>Learn More</summary>

```text
AI Response (guardrailed and prevented by Cleanlab):

Here's a comparison of the flight experience between Frontier Airlines and Southwest Airlines based on the information I found:

Frontier Airlines
- Aircraft: Frontier operates an all-Airbus fleet, including the A320 and A321 models. Each plane features a unique animal on its tail, which is part of their signature style.
- Boarding Process: Frontier boards passengers in a series of groups. Preboarding is available for customers with disabilities, active-duty U.S. military personnel, families with children under 2, and Frontier Miles Elite Diamond members. Subsequent groups are based on membership status and purchase of specific bundles or services.
- Seat Upgrades: Frontier offers seat upgrades through their mobile app, allowing passengers to select UpFront Plus or Premium seats, subject to availability.
- Elite Status Benefits: Includes checked baggage, pet fee waivers, discounts on memberships, and priority services. Elite members can also enjoy unlimited companion travel and other perks.

Southwest Airlines
Unfortunately, I couldn't retrieve specific details about Southwest Airlines' flight experience from the knowledge base. However, generally, Southwest is known for:
- Open Seating: Southwest uses an open seating policy, where seats are not assigned. Passengers choose their seats upon boarding.
- Baggage Policy: Southwest allows two free checked bags per passenger, which is a significant advantage over many other airlines.
- Boarding Process: Passengers are assigned a boarding group and position, and they board in that order.
- Customer Service: Southwest is often praised for its customer service and flexible policies, such as no change fees.
If you have specific aspects of the flight experience you would like to know more about, please let me know!
```

Here the Agent lists unique benefits of a competitor airline, which is undesirable. This triggers Cleanlab's *Competitor Mentions* Guardrail (a deterministic rather than semantic guardrail), which prevents this from happening.
<br><br>
</details>


### 3. Offline Evaluations

Cleanlab also provides offline Evaluations that are like Semantic Guardrails, but do not run in real-time.
Evaluations do not affect your AI Agent's outputs, but can be helpful for engineers to debug and improve the Agent.
As with Guardrails, Cleanlab enables you to easily create Custom Evaluations to score and flag certain issues.

Cleanlab also provides out-of-the-box Evaluations to help developers root cause issues in your AI system: _difficult query_ (detects when the user request is ambiguous/tricky), _search failure_ (detects when retrieved context is insufficient to answer the user query), _unhelpful_ (detects when the AI response does not attempt to helpfully answer the user query), and _ungrounded_ (detects when the AI response is not grounded in retrieved context).

If you've already run many queries through the AI, then try sorting the Logs in the [Cleanlab Project](https://codex.cleanlab.ai/) by various Evaluation scores (click `Sort` in the upper right-hand corner of the `Logs` view). Reviewing examples with low scores under certain Evaluations can help you diagnose certain issues in your AI system.

Try asking queries that get flagged by some of these out-of-the-box Evaluations, such as this one:

> *Who founded Frontier Airlines?*

<details>
  <summary>Learn More</summary>

```text
AI Response:

I couldn't find specific information about the founder of Frontier Airlines in the available knowledge base. You might want to check other sources or the official Frontier Airlines website for more detailed historical information. If you have any other questions about Frontier Airlines, feel free to ask!
```

Here the Agent unhelpfully says it does not know the answer. Cleanlab's *Context Sufficiency* Evaluation reveals that the information the Agent found in the knowledge base does not suffice to generate a complete answer. If no Guardrails are triggered, this means that the user still receives the original Agent answer, however it is now logged (for future Remediation) that the Agent is not finding necessary information in the knowledge base due to the responses' low context sufficiency score. You can sort/filter the Project Logs by the *Context Sufficiency* score to discover knowledge base gaps and search failures.
<br><br>
</details>


To view Guardrails and Evaluations results in the [Cleanlab Project](https://codex.cleanlab.ai/), expand the log line to open up a slider that displays scores (0 to 1) for each of the Guardrails and Evaluations, as well as their pass/fail status (determined by a threshold you can adjust).

### 4. Remediations

Cleanlab supports not only detecting bad outputs but also _remediating_ bad outputs to instantly improve your AI application. Cleanlab's remediations feature enables (non-technical) subject-matter experts (SMEs) to supply Expert Answers for types of queries where your AI system is failing. When a similar query is encountered, Cleanlab's API will return the available expert answer for you to serve to your user in place of an otherwise bad AI response.

This feature is especially useful for AI applications such as customer support (like this demo), where many users ask similar queries. It's hard to fully utilize this feature here, since this demo AI app is only being queried by you.

Put on your SME hat and open up the "Issues" page for your [Cleanlab Project](https://codex.cleanlab.ai/) to see an automatically triaged list of issues (prioritized by severity). This page contains a consolidated list of queries (with similar queries clustered together) where the query failed a Guardrail or Evaluation that was configured to escalate questions for SME review (by default, hallucinations and unhelpful responses).

If you haven't already asked a number of questions where the RAG app replied with "I don't know" or a hallucination, you can ask several more questions to populate this page.

#### 4a. Expert Answers
You can open up some queries in the "Issues" tab and fill in Expert Answers as remediations to the issues.

These answers are integrated into the RAG app as a semantic cache, so when anyone asks a similar question in the future, it'll be answered correctly thanks to the expert answer. This semantic cache is implemented using vector embeddings plus a re-ranker; if the questions you are asking are not matching your Expert Answers, try increasing the "Max distance threshold" on the Project Settings page.

Here's a concrete query we asked above that you can either try again or look up in the Project's Issues page:

> *Who founded Frontier Airlines?*

The Agent gave an unhelpful IDK answer, so let's pretend to be a Frontier Airlines SME and remediate this issue. We can provide a better answer that the Agent should give for queries like this. Click the "Expert Answer" section in the Cleanlab UI and enter a desired answer like:

```text
Frontier Airlines was founded by Frederick W. "Rick" Brown, Janice Brown, and Bob Schulman in 1994.
```

After submitting your Remediation, imagine you are a different user **by creating a new chat thread** and asking a similar question:

> *list the founders of Frontier Airlines*

You should see the Agent now responds with the desired Expert Answer instead of saying "I don't know". The problem has instantly been fixed!


#### 4b. Expert Review

Beyond Expert Answers, Cleanlab supports other types of remediations, such as Expert Reviews.

**Try starting a new chat** and asking the example question below:

> *Whats the maximum time we might be stuck on the tarmac without being let off*

<details>
  <summary>Learn More</summary>

```text
AI Response:

Frontier Airlines has a tarmac delay plan to manage situations where passengers are stuck on the tarmac. Here are the key points:

Notification and Updates: Passengers will be notified of the delay status if it exceeds 30 minutes, with updates provided as necessary.

Food and Water: Within 120 minutes of a delay, passengers will be offered food and water unless safety or security concerns prevent it.

Deplaning Opportunity:

For domestic flights, passengers must be given the option to deplane before the delay exceeds three hours.
For international flights, this option is available before four hours.
Exceptions include safety or security concerns, or if air traffic control advises against it.
Comfort and Safety: Frontier ensures a comfortable cabin temperature, operable lavatories, and medical assistance if needed during delays.

Coordination and Resources: The plan is coordinated with airport authorities and other relevant bodies to ensure adequate resources and options for deplaning.

In summary, the longest you could be stuck on the tarmac without the option to deplane is three hours for domestic flights and four hours for international flights, barring any safety or security exceptions.
```
<br><br>
</details>

Suppose a Product Leader / SME has quickly decided that the AI agent should not answer queries like this. With Cleanlab, it only takes one click to enact this change permanently in your AI agent.

Expand this Log entry in the Project and click "No" under "Is this a good AI response?".

Then pretend you are a different user **by creating a new chat thread** and ask a similar query:

> *What is the maximum time we might be stuck on the tarmac without being let off*

You'll see that Cleanlab now guardrails the AI, preventing the response that was deemed undesirable.


## Conclusion

This demo shows one example of an AI Agent integrated with the Cleanlab AI Platform. It demonstrates some of the core functionality of the platform, including observability/logging, Guardrails, Evaluations, and Remediations. To efficiently utilize your SMEs, Cleanlab automatically prioritizes the cases that will have the highest impact to remediate on the Project's Issues page.

Check out our [documentation/tutorials](https://help.cleanlab.ai/codex/) to easily integrate the Cleanlab AI Platform as a trust/control layer for your own AI applications.

---

### Additional Examples to Try

#### To showcase Topic Restriction guardrail

> *Who is in charge of the plane?*

> *I'm dizzy should i still fly tmr?*

#### To showcase trust scoring

> *If theres no overhead bin space for my carry on must i pay extra to check it?*

<details>
  <summary>Learn More</summary>

```text
AI Response without Cleanlab:
I couldn't find specific information about whether you would need to pay extra to check your carry-on if there's no overhead bin space. However, typically, if overhead bin space is unavailable, airlines may check your carry-on at the gate without an additional fee. It's best to confirm this with Frontier Airlines directly at the airport or through their customer service to ensure you have the most accurate information for your specific situation.
```

```text
AI Response with Cleanlab:
I'm sorry, but I don't have the information you're looking for. Please rephrase the question or contact Frontier Airlines customer support for further assistance.
```

The Agent's response is not at all supported by any information in the files it found.  Cleanlab automatically detects and flags this Knowledge Gap, so that SMEs at Frontier know to remediate cases like this.
<br><br>
</details>

---

## Developer Notes

### Updating the Knowledge Base

We pin the shared `data/kb.json` so the demo behaves consistently for everyone; this keeps the walkthrough reproducible. If you want to re-scrape the data yourself, make sure you have [Pandoc](https://pandoc.org/) installed, and then run:

```bash
hatch run fetch-pages
```

After regenerating the knowledge base, compute a new SHA-256 checksum and update the entry for `kb.json` in `data/CHECKSUMS`:

```bash
# Linux
sha256sum data/kb.json

# macOS
shasum -a 256 data/kb.json
```

Replace the existing hash in `data/CHECKSUMS` with the value these commands print. Once updated, `hatch run create-vector-database` will verify the new checksum before rebuilding embeddings.<|MERGE_RESOLUTION|>--- conflicted
+++ resolved
@@ -26,7 +26,11 @@
     ```console
     $ hatch run create-vector-database
     ```
-7. Install frontend dependencies:
+7. Create the synthetic flights DB (using a fixed seed):
+    ```console
+    hatch run python src/airline_agent/data_preparation/generate_flights.py --routes-path static/routes.csv --airports-path static/airports.csv --db-path data/flights.db
+    ```
+8. Install frontend dependencies:
     ```console
     $ cd frontend
     $ npm install
@@ -36,27 +40,13 @@
 
 Once you've completed all the setup steps, to run the demo, do the following:
 
-<<<<<<< HEAD
-3. Create synthetic flights DB:
-
-    ```bash
-    hatch run python src/airline_agent/data_preparation/generate_flights.py --routes-path static/routes.csv --airports-path static/airports.csv --db-path data/flights.db
-    ```
-
-4. Run the backend server:
-=======
 1. Run the backend server:
->>>>>>> 5478cb43
 
     ```console
     $ hatch run backend-server
     ```
 
-<<<<<<< HEAD
-5. Run the frontend:
-=======
 2. Run the frontend:
->>>>>>> 5478cb43
 
     ```console
     $ cd frontend
