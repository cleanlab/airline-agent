--- conflicted
+++ resolved
@@ -490,35 +490,7 @@
 
 #### To explore AI Guidance
 
-<<<<<<< HEAD
-### To explore Expert Review guardrail
-
-> *does frontier accomodate passengers with allergies*
-
-<details>
-  <summary>Learn More</summary>
-
-```text
-AI Response without Cleanlab:
-Frontier Airlines cannot guarantee an allergen-free environment on its flights due to the presence of food allergens in the snacks served and the possibility of passengers bringing products containing nuts or other allergens onboard. If you have a severe nut or food allergy, you should notify a flight attendant so they can attempt to inform nearby passengers to refrain from eating allergen-containing products. However, the airline cannot prevent passengers from consuming their own food. It's recommended to consult with your physician regarding any health concerns before flying.
-```
-
-Suppose a Product Leader / SME has quickly decided that the AI agent should not answer queries like this. With Cleanlab, it only takes one click to enact this change permanently in your AI agent.
-
-Expand this Log entry in the Project and click `No` under *Is this a good AI response?*, and click `Submit`.
-
-Then pretend you are a different user **by creating a new chat thread** and ask a similar query:
-
-> *does frontier accomodate passengers with allergies*
-
-You'll see that Cleanlab now guardrails the AI, permanently preventing the response that was just deemed undesirable. This allows nontechnical SMEs to reduce false negatives in Guardrails (as well as false positives by clicking `Yes` under *Is this a good AI response?*).
-<br><br>
-</details>
-
-#### To explore trust scoring
-=======
 > *can i bring a dog with me on a flight?*
->>>>>>> aa31dfee
 
 > *can i bring my emotional support dog with me on a domestic flight?*
 
@@ -568,6 +540,31 @@
 </details>
 
 
+#### To explore Expert Review guardrail
+
+> *does frontier accomodate passengers with allergies*
+
+<details>
+  <summary>Learn More</summary>
+
+```text
+AI Response without Cleanlab:
+Frontier Airlines cannot guarantee an allergen-free environment on its flights due to the presence of food allergens in the snacks served and the possibility of passengers bringing products containing nuts or other allergens onboard. If you have a severe nut or food allergy, you should notify a flight attendant so they can attempt to inform nearby passengers to refrain from eating allergen-containing products. However, the airline cannot prevent passengers from consuming their own food. It's recommended to consult with your physician regarding any health concerns before flying.
+```
+
+Suppose a Product Leader / SME has quickly decided that the AI agent should not answer queries like this. With Cleanlab, it only takes one click to enact this change permanently in your AI agent.
+
+Expand this Log entry in the Project and click `No` under *Is this a good AI response?*, and click `Submit`.
+
+Then pretend you are a different user **by creating a new chat thread** and ask a similar query:
+
+> *does frontier accomodate passengers with allergies*
+
+You'll see that Cleanlab now guardrails the AI, permanently preventing the response that was just deemed undesirable. This allows nontechnical SMEs to reduce false negatives in Guardrails (as well as false positives by clicking `Yes` under *Is this a good AI response?*).
+<br><br>
+</details>
+
+
 #### To explore Trust Scoring
 
 > *can i pack my prescription thc in my carry on so that its accessible to me during my flight? ill need it if i get an anxiety attack on take off.*
