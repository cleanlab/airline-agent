[build-system]
requires = ["hatchling"]
build-backend = "hatchling.build"

[project]
name = "airline-agent"
version = "0.1.0"
description = "A demo agent for an airline"
readme = "README.md"
requires-python = ">=3.13,<3.14"
dependencies = [
  "beautifulsoup4>=4.14.2",
  "html5lib>=1.1",
  "llama-index-core>=0.14.3",
  "llama-index-embeddings-openai>=0.5.1",
  "llama-index-llms-openai>=0.6.1",
  "llama-index-retrievers-bm25>=0.6.5",
  "pydantic-ai>=1.0.13",
  "pydantic>=2.11.9",
  "python-dotenv>=1.0.0",
  "tqdm>=4.67.1",
  "cleanlab_codex>=1.0.29",
<<<<<<< HEAD
  "pandas>=2.2.3",
  "timezonefinder[numba]==8.1.0",
=======
  "selenium>=4.10.0",
  "fastapi[standard]>=0.116.2",
>>>>>>> e06f0f56
]

[tool.hatch.envs.default]
installer = "uv"

[tool.hatch.envs.default.scripts]
create-demo-project = "python -m airline_agent.cleanlab_utils.create_new_demo_project {args}"
fetch-pages = "python -m airline_agent.data_preparation.fetch_pages"
create-vector-database = "python -m airline_agent.preprocessing.create_vector_database"
backend-server = "python -m airline_agent.backend.app {args}"


[tool.hatch.envs.types]
extra-dependencies = [
  "mypy>=1.18.2",
  "pytest",
  "types-requests>=2.32.4.20250913",
  "types-tqdm>=4.67.0.20250809",
  "pandas-stubs>=2.2.0.240528",
]

[tool.hatch.envs.types.scripts]
check = "mypy --strict {args:src}"<|MERGE_RESOLUTION|>--- conflicted
+++ resolved
@@ -20,13 +20,10 @@
   "python-dotenv>=1.0.0",
   "tqdm>=4.67.1",
   "cleanlab_codex>=1.0.29",
-<<<<<<< HEAD
+  "selenium>=4.10.0",
+  "fastapi[standard]>=0.116.2",
   "pandas>=2.2.3",
   "timezonefinder[numba]==8.1.0",
-=======
-  "selenium>=4.10.0",
-  "fastapi[standard]>=0.116.2",
->>>>>>> e06f0f56
 ]
 
 [tool.hatch.envs.default]
