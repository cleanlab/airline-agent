scratch/
.env
<<<<<<< HEAD
__pycache__/
=======
__pycache__
>>>>>>> 0201a239
.DS_Store<|MERGE_RESOLUTION|>--- conflicted
+++ resolved
@@ -1,8 +1,4 @@
 scratch/
 .env
-<<<<<<< HEAD
-__pycache__/
-=======
 __pycache__
->>>>>>> 0201a239
 .DS_Store