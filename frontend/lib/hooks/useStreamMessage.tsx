import { getChatPath } from '@/lib/consts'
import { assertExhaustive } from '@/lib/ts/assertExhaustive'
import { nanoid } from '@/lib/utils'
import {
  useBareMessagesStore,
  useMessagesStore
} from '@/providers/messages-store-provider'
import { useRagAppStore } from '@/providers/rag-app-store-provider'
import type { StoreMessage, ThreadError } from '@/stores/messages-store'
import type { UserMessage } from '@/client/types.gen'
import ENV_VARS from '@/lib/envVars'
import { useCallback, useMemo, useRef } from 'react'
import { useAppSettings } from './use-app-settings'
import { AGILITY_DEFAULT_ASSISTANT_SLUG } from '../consts'
import type { SetOptional } from 'type-fest'

export const CurrentThreadStatus = {
  threadPending: 'threadPending',
  responsePending: 'responsePending',
  contentPending: 'contentPending',
  metadataPending: 'metadataPending',
  complete: 'complete',
  failed: 'failed'
} as const satisfies Record<string, string>

export type CurrentThreadStatus =
  (typeof CurrentThreadStatus)[keyof typeof CurrentThreadStatus]

const RetryLabels = { sendAgain: 'Send message again', retry: 'Retry' } as const

const getErrorFromCurrentStatus = (status: CurrentThreadStatus | undefined) => {
  const error: ThreadError | undefined = (() => {
    switch (status) {
      case undefined:
      case CurrentThreadStatus.threadPending:
        return {
          message: 'Could not create thread',
          canRetry: true
        }
      case CurrentThreadStatus.responsePending:
        return {
          message: 'Unable to send message',
          canRetry: true
        }
      case CurrentThreadStatus.contentPending:
        return {
          message: 'Response did not complete',
          canRetry: true,
          retryLabel: RetryLabels.sendAgain
        }
      case CurrentThreadStatus.metadataPending:
        return {
          message: 'Could not retrieve trustworthiness score',
          canRetry: true,
          retryLabel: RetryLabels.sendAgain
        }
      case CurrentThreadStatus.complete:
      case CurrentThreadStatus.failed:
        return undefined
      default:
        assertExhaustive(status)
    }
  })()
  if (error) {
    error.atStatus = status
  }
  return error
}

const createInitialMessages = ({
  content,
  threadId
}: {
  content: string
  threadId: string
}) => {
  const dateString = new Date().toISOString()

  return [
    {
      localId: nanoid(),
      role: 'user',
      content: content,
      metadata: {},
      isPending: true
    },
    {
      localId: nanoid(),
      role: 'assistant',
      content: '',
      metadata: {},
      isPending: true,
      isContentPending: true
    }
  ] as const satisfies StoreMessage[]
}

// Global in-memory buffers for in-progress streams keyed by threadId
const threadBuffers = new Map<string, StoreMessage[]>()

export const getThreadBufferSnapshot = (
  threadId: string
): StoreMessage[] | undefined => {
  const buf = threadBuffers.get(threadId)
  if (!buf) return undefined
  // return a shallow copy to avoid accidental mutations
  return buf.map(m => ({
    ...m,
    metadata: m.metadata ? { ...m.metadata } : m.metadata
  }))
}

function useStreamMessage(cleanlabEnabled: boolean = true) {
  const currentThread = useMessagesStore(state => state.currentThread)
  const setCurrentThread = useMessagesStore(state => state.setCurrentThread)
  const appendMessage = useMessagesStore(state => state.appendMessage)

  const messageIsPending = useMessagesStore(
    state => state.currentThread?.isPending
  )
  const setThreadStatus = useMessagesStore(state => state.setThreadStatus)

  const addHistoryThread = useRagAppStore(state => state.addHistoryThread)
  const [appSettings] = useAppSettings()

  // Always use latest cleanlabEnabled in callbacks
  const cleanlabRef = useRef(cleanlabEnabled)
  cleanlabRef.current = cleanlabEnabled

  const getOrInitBuffer = useCallback((threadId: string) => {
    let buffer = threadBuffers.get(threadId)
    if (!buffer) {
      buffer = []
      threadBuffers.set(threadId, buffer)
    }
    return buffer
  }, [])

  const bufferAppendUser = useCallback(
    ({ threadId, content }: { threadId: string; content: string }) => {
      const buffer = getOrInitBuffer(threadId)
      buffer.push({
        localId: nanoid(),
        role: 'user',
        content,
        metadata: {}
      })
    },
    [getOrInitBuffer]
  )

  const bufferAppendTool = useCallback(
    ({
      threadId,
      content,
      metadata
    }: {
      threadId: string
      content: any
      metadata?: any
    }) => {
      const buffer = getOrInitBuffer(threadId)
      buffer.push({
        localId: nanoid(),
        role: 'tool',
        content,
        metadata: metadata || {}
      })
    },
    [getOrInitBuffer]
  )

  const bufferAppendAssistantChunk = useCallback(
    ({
      threadId,
      content,
      metadata
    }: {
      threadId: string
      content: string
      metadata?: any
    }) => {
      const buffer = getOrInitBuffer(threadId)
      const last = buffer[buffer.length - 1]
      if (last && last.role === 'assistant') {
        last.content = `${last.content || ''}${content || ''}`
        last.metadata = { ...(last.metadata || {}), ...(metadata || {}) }
      } else {
        buffer.push({
          localId: nanoid(),
          role: 'assistant',
          content: content || '',
          metadata: metadata || {}
        })
      }
    },
    [getOrInitBuffer]
  )

  const clearBuffer = useCallback((threadId: string) => {
    threadBuffers.delete(threadId)
  }, [])

  const setDone = useCallback(
    (opts: SetOptional<Parameters<typeof setThreadStatus>[0], 'status'>) => {
      setThreadStatus({
        status: opts.error
          ? CurrentThreadStatus.failed
          : CurrentThreadStatus.complete,
        ...opts
      })
    },
    [setThreadStatus]
  )

  const bareStore = useBareMessagesStore()

  const handleStreamChunk = useCallback(
    ({ threadId, value }: { threadId: string; value: any }) => {
      // Handle different types of streaming chunks
      if (value.role === 'tool') {
        // Handle tool call messages
        const toolMessage: StoreMessage = {
          localId: nanoid(),
          role: 'tool',
          content: value.content,
          metadata: value.metadata || {}
        }
        appendMessage({ threadId, message: toolMessage })
        bufferAppendTool({
          threadId,
          content: value.content,
          metadata: value.metadata
        })
      } else if (value.role === 'assistant') {
        // Handle assistant messages - appendMessage will automatically replace pending message
        const assistantMessage: StoreMessage = {
          localId: nanoid(),
          role: 'assistant',
          content: value.content,
          metadata: value.metadata || {}
        }
        appendMessage({ threadId, message: assistantMessage })
        bufferAppendAssistantChunk({
          threadId,
          content: value.content,
          metadata: value.metadata
        })
        // Don't set status to complete here - wait for thread.run.completed
      }
    },
    [
      appendMessage,
      setThreadStatus,
      bufferAppendAssistantChunk,
      bufferAppendTool
    ]
  )

  const postMessage = useCallback(
    async ({
      threadId,
      localThreadId,
      messageContent,
      cleanlabEnabled = true
    }: {
      threadId: string
      localThreadId?: string
      messageContent?: string
      cleanlabEnabled?: boolean
    }) => {
      if (!threadId) return
      setThreadStatus({
        threadId,
        localThreadId,
        status: CurrentThreadStatus.responsePending,
        error: undefined
      })

      let response: Response | undefined
      let finalAssistantMessage: StoreMessage | null = null

      try {
        const baseURL =
          ENV_VARS.NEXT_PUBLIC_API_BASE_URL || 'http://localhost:8000'
        const userMessage: UserMessage = {
          role: 'user',
          content: messageContent || '',
          thread_id: threadId
        }

        response = await fetch(
          `${baseURL}/api/airline-agent/stream?thread_id=${threadId}&cleanlab_enabled=${cleanlabEnabled}`,
          {
            method: 'POST',
            headers: {
              'Content-Type': 'application/json',
              Accept: 'text/event-stream'
            },
            body: JSON.stringify(userMessage)
          }
        )

        if (!response.ok) {
          setDone({
            threadId,
            error: {
              message: `HTTP error! status: ${response.status}`,
              canRetry: true
            },
            status: CurrentThreadStatus.failed
          })
          return
        }

        if (!response.body) {
          setDone({
            threadId,
            error: {
              message: 'This browser does not support streaming responses.',
              canRetry: false
            },
            status: CurrentThreadStatus.failed
          })
          return
        }

        const reader = response.body.getReader()
        const decoder = new TextDecoder()

        const errHandler = (err: Error) => {
          console.error('Error in stream reader', err)
          setDone({
            threadId,
            error: getErrorFromCurrentStatus(
              bareStore.getState().currentThread?.status
            )
          })
        }

        const pump = async () => {
          try {
            const { done, value } = await reader.read()

            if (done) {
              const currentThread = bareStore.getState().currentThread
              if (currentThread?.status !== 'complete') {
                const error =
                  currentThread?.error ||
                  getErrorFromCurrentStatus(currentThread?.status)
                setDone({
                  threadId,
                  localThreadId,
                  status: CurrentThreadStatus.failed,
                  error: error
                })
              }
              clearBuffer(threadId)
              return
            }

            const chunk = decoder.decode(value, { stream: true })
            const lines = chunk.split('\n')

            let currentEvent = ''
            let currentData = ''

            for (const line of lines) {
              if (line.startsWith('event: ')) {
                currentEvent = line.slice(7).trim()
              } else if (line.startsWith('data: ')) {
                currentData = line.slice(6).trim()

                if (currentEvent && currentData) {
                  try {
                    const eventData = JSON.parse(currentData)

                    // Handle different event types
                    if (currentEvent === 'thread.run.in_progress') {
                      setThreadStatus({
                        threadId,
                        status: CurrentThreadStatus.responsePending
                      })
                    } else if (currentEvent === 'thread.message') {
                      const messageData = eventData.data
                      if (messageData.role === 'tool') {
                        handleStreamChunk({ threadId, value: messageData })
                      } else if (messageData.role === 'assistant') {
                        handleStreamChunk({ threadId, value: messageData })
                        finalAssistantMessage = {
                          localId: nanoid(),
                          role: 'assistant',
                          content: messageData.content,
                          metadata: messageData.metadata || {}
                        }
                      }
                    } else if (currentEvent === 'thread.run.completed') {
                      // Save history when stream completes
                      // Use per-thread buffer (avoids cross-thread clobbering)
                      const bufferedMessages = threadBuffers.get(threadId) || []

                      // Fall back to currentThread only if it matches, otherwise keep buffer
                      const possibleThread = bareStore.getState().currentThread
                      const sourceMessages =
                        possibleThread?.threadId === threadId &&
                        possibleThread?.messages?.length
                          ? possibleThread.messages
                          : bufferedMessages

                      if (sourceMessages && sourceMessages.length) {
                        const firstUserMessage = sourceMessages.find(
                          m => m.role === 'user'
                        )
                        const lastAssistantMessage = sourceMessages
                          .filter(m => m.role === 'assistant')
                          .pop()

                        if (firstUserMessage) {
                          addHistoryThread({
                            title: firstUserMessage.content || 'New thread',
                            assistantId:
                              appSettings.assistantId ??
                              AGILITY_DEFAULT_ASSISTANT_SLUG,
                            thread: { id: threadId } as any,
                            cleanlabEnabled: cleanlabRef.current,
                            snapshot: lastAssistantMessage
                              ? {
                                  user: {
                                    content: firstUserMessage.content,
                                    metadata: firstUserMessage.metadata || {}
                                  },
                                  assistant: {
                                    content: lastAssistantMessage.content,
                                    metadata:
                                      lastAssistantMessage.metadata || {}
                                  }
                                }
                              : {
                                  user: {
                                    content: firstUserMessage.content,
                                    metadata: firstUserMessage.metadata || {}
                                  },
                                  assistant: {
                                    content: '',
                                    metadata: {}
                                  }
                                },
                            messages: sourceMessages.map(msg => ({
                              localId: msg.localId,
                              id: msg.id,
                              role: msg.role,
                              content: msg.content,
                              metadata: msg.metadata,
                              isPending: false,
                              isContentPending: false,
                              error: msg.error
                            }))
                          })
                        }
                      }
                      clearBuffer(threadId)
                      setDone({ threadId, localThreadId })
                      return
                    } else if (currentEvent === 'thread.run.failed') {
                      setDone({
                        threadId,
                        error: { message: 'Run failed', canRetry: true },
                        status: CurrentThreadStatus.failed
                      })
                      clearBuffer(threadId)
                      return
                    }
                  } catch (e) {
                    console.warn(
                      'Failed to parse streaming data:',
                      currentData,
                      e
                    )
                  }

                  // Reset for next event
                  currentEvent = ''
                  currentData = ''
                }
              }
            }

            pump()
          } catch (err) {
            errHandler(err as Error)
          }
        }

        pump()
      } catch (e) {
        setDone({
          threadId,
          error: { message: 'Request failed', canRetry: true },
          status: CurrentThreadStatus.failed
        })
      }
    },
    [
      setThreadStatus,
      bareStore,
      handleStreamChunk,
      setDone,
      addHistoryThread,
      appSettings.assistantId
    ]
  )

  const createThreadPending = false

  const isPending = messageIsPending || createThreadPending
  const createThreadAndPostMessage = useCallback(
    async ({ messageContent }: { messageContent: string }) => {
      const localThreadId = nanoid()
      addHistoryThread({
        title: messageContent || 'New thread',
        assistantId: appSettings.assistantId ?? AGILITY_DEFAULT_ASSISTANT_SLUG,
        thread: { id: localThreadId } as any,
        cleanlabEnabled: cleanlabRef.current,
        snapshot: {
          user: { content: messageContent || '', metadata: {} },
          assistant: { content: '', metadata: {} }
        }
      })
      const initialMessages = createInitialMessages({
        threadId: localThreadId,
        content: messageContent
      })
      setCurrentThread({
        localThreadId,
        threadId: localThreadId,
        messages: initialMessages,
        isPending: true,
        status: CurrentThreadStatus.threadPending
      })
<<<<<<< HEAD
      // Track the initiating user message for this thread in the buffer
      bufferAppendUser({ threadId: localThreadId, content: messageContent })
      // Persist selection exactly when first message is sent for this new thread
      try {
        localStorage.setItem(
          `cleanlabEnabled:thread:${localThreadId}`,
          JSON.stringify(cleanlabRef.current)
        )
      } catch {}
=======
>>>>>>> d10eb4d7
      // Immediately post to backend and treat this as a standalone Q+A thread
      window?.history.pushState({}, '', getChatPath(localThreadId))
      postMessage({
        threadId: localThreadId,
        localThreadId,
        messageContent: messageContent,
        cleanlabEnabled: cleanlabRef.current
      })
    },
    [addHistoryThread, setCurrentThread, postMessage, bufferAppendUser]
  )

  const sendMessage = useCallback(
    (messageContent: string, urlThreadId?: string) => {
      if (isPending) {
        return
      }
      const currentThreadId = currentThread?.threadId
      const threadIdToUse = urlThreadId || currentThreadId

      if (
        threadIdToUse &&
        currentThread?.messages &&
        currentThread.messages.length > 0
      ) {
        // Continue existing conversation - add user message to current thread
        const userMessage: StoreMessage = {
          localId: nanoid(),
          role: 'user',
          content: messageContent,
          metadata: {}
        }
        appendMessage({ threadId: threadIdToUse, message: userMessage })
        // Also record in the per-thread buffer for history when stream completes
        bufferAppendUser({ threadId: threadIdToUse, content: messageContent })

        // Add optimistic assistant placeholder
        const assistantMessage: StoreMessage = {
          localId: nanoid(),
          role: 'assistant',
          content: '',
          metadata: {},
          isPending: true,
          isContentPending: true
        }
        appendMessage({ threadId: threadIdToUse, message: assistantMessage })

        // Post message to backend
        postMessage({
          threadId: threadIdToUse,
          localThreadId: currentThread?.localThreadId,
          messageContent: messageContent,
          cleanlabEnabled: cleanlabRef.current
        })
      } else {
        // Start new conversation
        createThreadAndPostMessage({ messageContent })
      }
    },
    [
      currentThread,
      appendMessage,
      postMessage,
      createThreadAndPostMessage,
      isPending,
      bufferAppendUser
    ]
  )

  const retrySendMessage = useCallback(() => {
    const lastUserMessage = currentThread?.messages?.find(
      m => m.role === 'user'
    )
    const existingThreadId = currentThread?.threadId
    if (!lastUserMessage?.content || !existingThreadId) return
    // Add optimistic assistant placeholder to show loading state
    appendMessage({
      threadId: existingThreadId,
      message: {
        localId: nanoid(),
        role: 'assistant',
        content: '',
        metadata: {},
        isPending: true,
        isContentPending: true
      }
    })
    postMessage({
      threadId: existingThreadId,
      localThreadId: currentThread?.localThreadId,
      messageContent: lastUserMessage.content,
      cleanlabEnabled: cleanlabRef.current
    })
  }, [appendMessage, currentThread, postMessage])

  return useMemo(
    () => ({
      sendMessage,
      retrySendMessage
    }),
    [retrySendMessage, sendMessage]
  )
}

export { useStreamMessage }<|MERGE_RESOLUTION|>--- conflicted
+++ resolved
@@ -537,18 +537,6 @@
         isPending: true,
         status: CurrentThreadStatus.threadPending
       })
-<<<<<<< HEAD
-      // Track the initiating user message for this thread in the buffer
-      bufferAppendUser({ threadId: localThreadId, content: messageContent })
-      // Persist selection exactly when first message is sent for this new thread
-      try {
-        localStorage.setItem(
-          `cleanlabEnabled:thread:${localThreadId}`,
-          JSON.stringify(cleanlabRef.current)
-        )
-      } catch {}
-=======
->>>>>>> d10eb4d7
       // Immediately post to backend and treat this as a standalone Q+A thread
       window?.history.pushState({}, '', getChatPath(localThreadId))
       postMessage({
